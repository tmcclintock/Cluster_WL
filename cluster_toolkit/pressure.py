--- conflicted
+++ resolved
@@ -82,6 +82,43 @@
     # (source: astropy's constants module and unit conversions)
     return 4.51710305e-48 * M * delta * _rho_crit(z, omega_m) * \
         (omega_b / omega_m) / (2 * R_delta(M, z, omega_m, delta))
+
+
+def create_image(fn, theta=15, n=200):
+    xs, ys = np.meshgrid(range(n), range(n))
+    midpt = (n - 1) / 2
+    rs = (theta / midpt) * np.sqrt((xs - midpt)**2 + (ys - midpt)**2)
+    y = fn(rs.flatten()).reshape(rs.shape)
+    return rs, y
+
+
+# TODO: should we allow a custom kernel?
+def create_convolved_profile(fn, theta=15, n=200,
+                             sigma=5 / np.sqrt(2 * np.log(2))):
+    '''
+    Convolves the profile `fn` with a gaussian with std == `sigma`, and returns
+    the new 1D profile.
+
+    Args:
+        fn (function): The function to be convolved. Should accept an array. \
+                       Should take a single variable with units of `theta`.
+        theta (float): Half-width of the image. i.e., for a 30 x 30 arcmin \
+                       image centered on radius = 0, use theta = 15. \
+                       (The units are not necessarily arcmin, but whatever the \
+                       argument to `fn` uses.)
+        n (int): The side length of the image, in pixels. The convolution is \
+                 performed on an n x n image.
+        sigma (float): The standard deviation of the Gaussian beam, in the \
+                       same units as `theta`. The default is the Planck beam, \
+                       in arcmin.
+
+    Returns:
+        (array, array): Radii and convolved profile. Each array is size n // 2.
+    '''
+    rs, img = create_image(fn, theta, n)
+    kernel = Gaussian2DKernel(sigma * (n / 2) / theta)
+    convolved = convolve_fft(img, kernel)
+    return np.diag(rs)[n//2:], np.diag(convolved)[n//2:]
 
 
 class BBPSProfile:
@@ -110,7 +147,6 @@
         z (float): Cluster redshift.
         omega_b (float): Baryon fraction.
         omega_m (float): Matter fraction.
-<<<<<<< HEAD
         params_P_0 (tuple): 3-tuple of :math:`P_0` mass, redshift dependence \
                 parameters A, :math:`\\alpha_m`, :math:`\\alpha_z`, \
                 respectively. See BBPS Equation 11. Default is BBPS's \
@@ -124,155 +160,6 @@
         alpha (float): Profile parameter. See BBPS Eq. 10.
         gamma (float): Profile parameter. See BBPS Eq. 10.
         delta (float): Halo overdensity :math:`\\Delta`.
-=======
-        Xh (float): Primordial hydrogen mass fraction.
-
-    Returns:
-        float or array: Compton y parameter. Units are :math:`h^{8/3}`, so \
-                        multiply by :math:`h^{8/3}` to obtain the true value.
-    '''
-    # The constant is \sigma_T / (m_e * c^2), i.e. the Thompson cross-section
-    # divided by the mass-energy of the electron, in units of s^2 Msun^{-1}.
-    # Source: Astropy constants and unit conversions.
-    cy = 1.61574202e+15
-    # We need to convert from GAS pressure to ELECTRON pressure. This is the
-    # equation to do so, see BBPS2 p. 3.
-    ch = (2 * Xh + 2) / (5 * Xh + 3)
-    return ch * cy * projected_P_BBPS(r, M, z, omega_b, omega_m,
-                                      params_P_0=params_P_0,
-                                      params_x_c=params_x_c,
-                                      params_beta=params_beta,
-                                      alpha=alpha, gamma=gamma,
-                                      delta=delta,
-                                      epsrel=epsrel)
-
-
-def create_image(fn, theta=15, n=200):
-    xs, ys = np.meshgrid(range(n), range(n))
-    midpt = (n - 1) / 2
-    rs = (theta / midpt) * np.sqrt((xs - midpt)**2 + (ys - midpt)**2)
-    y = fn(rs.flatten()).reshape(rs.shape)
-    return rs, y
-
-
-def create_convolved_profile(fn, theta=15, n=200,
-                             sigma=5 / np.sqrt(2 * np.log(2))):
-    '''
-    Convolves the profile `fn` with a gaussian with std == `sigma`, and returns
-    the new 1D profile.
-
-    Args:
-        fn (function): The function to be convolved. Should accept an array. \
-                       Should take a single variable with units of `theta`.
-        theta (float): Half-width of the image. i.e., for a 30 x 30 arcmin \
-                       image centered on radius = 0, use theta = 15. \
-                       (The units are not necessarily arcmin, but whatever the \
-                       argument to `fn` uses.)
-        n (int): The side length of the image, in pixels. The convolution is \
-                 performed on an n x n image.
-        sigma (float): The standard deviation of the Gaussian beam, in the \
-                       same units as `theta`. The default is the Planck beam, \
-                       in arcmin.
-
-    Returns:
-        (array, array): Radii and convolved profile. Each array is size n // 2.
-    '''
-    rs, img = create_image(fn, theta, n)
-    kernel = Gaussian2DKernel(sigma * (n / 2) / theta)
-    convolved = convolve_fft(img, kernel)
-    return np.diag(rs)[n//2:], np.diag(convolved)[n//2:]
-
-
-def convolved_y_BBPS(M, z, omega_b, omega_m, da,
-                     theta=15, n=200,
-                     sigma=5 / np.sqrt(2 * np.log(2)),
-                     params_P_0=__BBPS_params_P_0,
-                     params_x_c=__BBPS_params_x_c,
-                     params_beta=__BBPS_params_beta,
-                     alpha=1, gamma=-0.3,
-                     delta=200,
-                     Xh=0.76, epsrel=1e-3):
-    '''
-    Create an observed Compton-y profile of a halo by convolving it with
-    a Gaussian beam function.
-
-    Args:
-        r (float or array): Radius from the cluster center, in Mpc.
-        M (float): Cluster :math:`M_{\\Delta}`, in Msun.
-        z (float): Cluster redshift.
-        omega_b (float): Baryon fraction.
-        omega_m (float): Matter fraction.
-        theta (float): Half-width of the convolved image, in arcmin.
-        n (int): The side length of the image, in pixels. The convolution is \
-                 performed on an n x n image.
-        sigma (float): The standard deviation of the Gaussian beam, in the \
-                       same units as `theta`. The default is the Planck beam, \
-                       in arcmin.
-        Xh (float): Primordial hydrogen mass fraction.
-
-    Returns:
-        (2-tuple of array): Pair of (rs, smoothed ys).
-    '''
-    def image_func(thetas):
-        return projected_y_BBPS(thetas * da / 60 * np.pi / 180,
-                                M, z,
-                                omega_b, omega_m,
-                                params_P_0=params_P_0,
-                                params_x_c=params_x_c,
-                                params_beta=params_beta,
-                                alpha=alpha, gamma=gamma,
-                                delta=delta,
-                                Xh=Xh, epsrel=epsrel)
-    return create_convolved_profile(image_func, theta=theta, n=n, sigma=sigma)
-
-
-##################################################
-# The following functions are for testing only!! #
-##################################################
-
-def _py_projected_P_BBPS(r, M, z, omega_b, omega_m,
-                         dist=8, epsrel=1e-3):
-    '''
-    Computes the projected line-of-sight density of a cluster at a radius r
-    from the cluster center.
-
-    Args:
-        r (float): Radius from the cluster center, in Mpc.
-        M (float): Cluster :math:`M_{\\Delta}`, in Msun.
-        z (float): Cluster redshift.
-        omega_b (float): Baryon fraction.
-        omega_m (float): Matter fraction.
-
-    Returns:
-        float: Integrated line-of-sight pressure at distance `r` from the \
-               cluster, in units of Msun s^{-2}.
-    '''
-    R_del = R_delta(M, z, omega_m)
-    return quad(lambda x: P_BBPS(np.sqrt(x*x + r*r), M, z,
-                                 omega_b, omega_m),
-                -dist * R_del, dist * R_del,
-                epsrel=epsrel)[0] / (1 + z)
-
-
-def _projected_P_BBPS_real(r, M, z, omega_b, omega_m, chis, zs,
-                           dist=8, epsrel=1e-3):
-    '''
-    Computes the projected line-of-sight density of a cluster at a radius r
-    from the cluster center.
-
-    Args:
-        r (float): Radius from the cluster center, in Mpc.
-        M (float): Cluster :math:`M_{\\Delta}`, in Msun.
-        z (float): Cluster redshift.
-        omega_b (float): Baryon fraction.
-        omega_m (float): Matter fraction.
-        chis (1d array of floats): The comoving line-of-sight distance, in Mpc.
-        zs (1d array of floats): The redshifts corresponding to `chis`.
-
-    Returns:
-        float: Integrated line-of-sight pressure at distance `r` from the \
-               cluster, in units of Msun s^{-2}.
->>>>>>> 2d3d191a
     '''
     def __init__(self, M, z,
                  omega_b, omega_m,
@@ -551,6 +438,37 @@
         return ch * cy * self.projected_pressure(r, limit=limit,
                                                  epsabs=epsabs, epsrel=epsrel)
 
+    def convolved_y(self, da, theta=15, n=200,
+                    sigma=5 / np.sqrt(2 * np.log(2)),
+                    Xh=0.76, limit=1000,
+                    epsabs=1e-14, epsrel=1e-3):
+        '''
+        Create an observed Compton-y profile of a halo by convolving it with
+        a Gaussian beam function.
+
+        Args:
+            da (float): Angular diameter distance at cluster redshift.
+            theta (float): Half-width of the convolved image, in arcmin.
+            n (int): The side length of the image, in pixels. The convolution \
+                     is performed on an n x n image.
+            sigma (float): The standard deviation of the Gaussian beam, in the \
+                           same units as `theta`. The default is the Planck \
+                           beam, in arcmin.
+            Xh (float): Primordial hydrogen mass fraction.
+
+        Returns:
+            (2-tuple of array): Pair of (rs, smoothed ys). `rs` runs from \
+                                :math:`(theta / (n // 2)) / 2` to \
+                                :math:`\\sqrt(2) theta`, and contains `n` \
+                                points.
+        '''
+        def image_func(thetas):
+            return self.compton_y(thetas * da / 60 * np.pi / 180,
+                                  Xh=Xh, limit=limit,
+                                  epsabs=epsabs, epsrel=epsrel)
+        return create_convolved_profile(image_func,
+                                        theta=theta, n=n, sigma=sigma)
+
     def _projected_pressure(self, r, dist=8, epsrel=1e-3):
         '''
         THIS FUNCTION IS FOR TESTING ONLY.
